--- conflicted
+++ resolved
@@ -25,21 +25,13 @@
     // Make cargo aware of the `assert_no_panic` cfg option
     println!("cargo:rustc-check-cfg=cfg(assert_no_panic)");
 
-<<<<<<< HEAD
     if let Ok(ENV_VAL) = env::var(ENV_KEY).as_ref().map(String::as_str) {
         // Enable the `assert_no_panic` cfg option.
         println!("cargo:rustc-cfg=assert_no_panic");
-=======
-    if let Ok(env_val) = env::var(ENV_KEY) {
-        if env_val == ENV_VAL {
-            // Enable the `assert_no_panic` cfg option.
-            println!("cargo:rustc-cfg=assert_no_panic");
->>>>>>> 06af4a01
 
         let suggestion =
             format!("The `{NEEDED_PROFILE}` profile must be enabled to ensure no false positives.");
 
-<<<<<<< HEAD
         // In order for `no-panic` to not cause false positives fat LTO needs to be enabled.
         // This crate defines a profile for that.
         // We emit a compilation warning if we can not determine that this profile is enabled.
@@ -47,22 +39,6 @@
             Ok(Some(profile_name)) => {
                 if profile_name != NEEDED_PROFILE {
                     println!("cargo:warning=the `{ENV_KEY}` environment variable is set to {ENV_VAL}, but a profile that could result in false positives seems to be enabled. {suggestion}");
-=======
-            // In order for `no-panic` to not cause false positives fat LTO needs to be enabled.
-            // This crate defines a profile for that.
-            // We emit a compilation warning if we can not determine that this profile is enabled.
-            match parse_build_profile_name_from_environment() {
-                Ok(Some(profile_name)) => {
-                    if profile_name != NEEDED_PROFILE {
-                        println!("cargo:warning=the `{ENV_KEY}` environment variable is set to {ENV_VAL}, but a profile that could result in false positives seems to be enabled. {suggestion}");
-                    }
-                }
-                Ok(None) => {
-                    println!("cargo:warning=the `{ENV_KEY}` environment variable is set to {ENV_VAL}, but the build profile name could not be determined. {suggestion}");
-                }
-                Err(e) => {
-                    println!("cargo:warning=the `{ENV_KEY}` environment variable is set to {ENV_VAL}, but the `OUT_DIR` environment variable could not be read due to: {e}\nThe profile could therefore not be determined. {suggestion}");
->>>>>>> 06af4a01
                 }
             }
             Ok(None) => {
