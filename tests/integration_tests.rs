--- conflicted
+++ resolved
@@ -23,12 +23,7 @@
 fn test_lambert_w0() {
     assert!(lambert_w0(NEG_INV_E - f64::EPSILON).is_nan());
     assert!(lambert_w0(f64::NAN).is_nan());
-<<<<<<< HEAD
-    assert_abs_diff_eq!(lambert_w0(NEG_INV_E), -1.0);
-    assert_eq!(lambert_w0(0.0), 0.0);
-=======
     assert_eq!(lambert_w0(NEG_INV_E), -1.0);
->>>>>>> c4da7746
     assert_abs_diff_eq!(
         lambert_w0(NEG_INV_E + f64::EPSILON),
         -0.999_999_965_255_797_6
@@ -37,6 +32,7 @@
         lambert_w0(-2.678_794_411_714_424e-1),
         -3.993_824_525_397_807e-1
     );
+    assert_eq!(lambert_w0(0.0), 0.0);
     assert_abs_diff_eq!(
         lambert_w0(6.321_205_588_285_577e-1),
         4.167_039_988_177_658e-1
@@ -103,17 +99,13 @@
 fn test_sp_lambert_w0() {
     assert!(sp_lambert_w0(NEG_INV_E - f64::EPSILON).is_nan());
     assert!(sp_lambert_w0(f64::NAN).is_nan());
-<<<<<<< HEAD
-    assert_abs_diff_eq!(sp_lambert_w0(NEG_INV_E), -1.0, epsilon = 1e-7);
-    assert_eq!(sp_lambert_w0(0.0), 0.0);
-=======
     assert_eq!(sp_lambert_w0(NEG_INV_E), -1.0);
->>>>>>> c4da7746
     assert_abs_diff_eq!(
         sp_lambert_w0(-2.678_794_411_714_424e-1),
         -3.993_824_525_397_807e-1,
         epsilon = 1e-7
     );
+    assert_eq!(sp_lambert_w0(0.0), 0.0);
     assert_abs_diff_eq!(
         sp_lambert_w0(6.321_205_588_285_577e-1),
         4.167_039_988_177_658e-1,
@@ -258,13 +250,9 @@
 fn test_lambert_w0f() {
     assert!(lambert_w0f(NEG_INV_E as f32 - f32::EPSILON).is_nan());
     assert!(lambert_w0f(f32::NAN).is_nan());
-<<<<<<< HEAD
-    assert_abs_diff_eq!(lambert_w0f(NEG_INV_E as f32), -1.0);
+    assert_eq!(lambert_w0f(NEG_INV_E as f32), -1.0);
+    assert_abs_diff_eq!(lambert_w0f(-2.678_794_3e-1), -3.993_824_4e-1,);
     assert_eq!(lambert_w0f(0.0), 0.0);
-=======
-    assert_eq!(lambert_w0f(NEG_INV_E as f32), -1.0);
->>>>>>> c4da7746
-    assert_abs_diff_eq!(lambert_w0f(-2.678_794_3e-1), -3.993_824_4e-1,);
     assert_abs_diff_eq!(lambert_w0f(6.321_205_5e-1), 4.167_04e-1);
     assert_abs_diff_eq!(lambert_w0f(9.632_12), 1.721_757_8);
     assert_relative_eq!(
