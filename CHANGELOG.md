--- conflicted
+++ resolved
@@ -5,13 +5,10 @@
 
 ## 1.2.26 (unreleased)
 
-<<<<<<< HEAD
 - Use a relative error of floating point epsilon instead of a constant value of
  10^(-30) for the error tolerance in the complex Lmabert W functions.
-=======
 - Return early from the complex Lambert W functions
  if the iterations get stuck in a loop.
->>>>>>> beec0fcc
 
 ## 1.2.25
 
