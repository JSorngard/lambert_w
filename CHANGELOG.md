# Changelog

This file contains the changes to the crate since version 0.1.1.
This project adheres to [Semantic Versioning](https://semver.org/spec/v2.0.0.html).

## 1.0.15 (unreleased)

- Enabled static verification that this crate can not panic using the [`no-panic`](https://crates.io/crates/no_panic)
 crate.
 This does not affect any dependers, as `no-panic` is added as a dev-dependency.
- Added a CI job that uses the above to ensure no panics make it into the crate.
 This verification can also be run manually on a local copy of the crate by
 setting the environment variable `LAMBERT_W_ENSURE_NO_PANICS` to 1 and
 then running `cargo test --profile release-lto`.
<<<<<<< HEAD
 - Implement all the rational functions using a single generic function
=======
- Implement all the rational functions using a single generic function
>>>>>>> ff991e32
  instead of several different hand made ones.
- Sped up the `semver-checks` CI job.
- Removed the "no_std" category from the crate, as it's already in the
 "no_std::no_alloc" category, which is a subset of "no_std".
- The text in the README is now also the crate documentation on docs.rs.
- Added tests of the functions on a large set of valid randomly generated inputs.

## 1.0.14

- Updated the dev-dependency on `rand` to v0.9.0.
- Added a CI job that compiles the benchmarks.
- Added a CI job that tests the crate on the Rust beta branch.
- Updated transitive dev-dependencies.

## 1.0.13

- Removed the note about the accuracy on the trait functions,
 as that is different depending on the type that the trait is invoked on.
- Updated transitive dev-dependencies.

## 1.0.12

- Noted the accuracy of the functions on the trait in the example.
- Improvements to CI jobs.
- Updated dev-dependencies.

## 1.0.11

- Removed unnecessary import in `integration_tests.rs`.
- Improvements to CI jobs.

## 1.0.10

- Moved unit tests to their own module.
- Corrected some information in code comments.
- Simplified `semver-checks` CI job.
- Made minor changes to the code of the plot example to show the
 function clearer in the final image.
- Note adherence to semver in this log.

## 1.0.9

- Switched the way the crate depends on the standard library such that the
 implicit prelude is always the same.
- Sped up CI runs by using `taiki-e/install-action`.
- Added an example program that plots both branches of the function.

## 1.0.8

- Fixed a bug where the principal branch functions would return NaN when given
 infinite input.

## 1.0.7

- Moved tests to their own file.
- Made the accuracy of the tests clearer.

## 1.0.6

- Added more unit tests that verify and showcase the accuracy of the
 functions also at the branch point.
- Verify the MSRV in CI using `cargo-msrv`.
- Check semver compatibility in CI using `cargo-semver-checks`.

## 1.0.5

- Added a "References" section to the readme and docs.
- Added a "⬆️ Back to top" link to the end of the readme and docs, just after
 the references section.

## 1.0.4

- Added the "No standard library" category to the crate.

## 1.0.3

- Clarified that we do not depend on a specific `libm` patch version.
- Changed the `rust-version` field in `Cargo.toml` to 1.63
 since that is now the MSRV of `libm`.

## 1.0.2

- Updated `libm` dependency.

## 1.0.1

- Documentation improvements.

## 1.0.0

- Removed the `estrin` feature.
 If it was activated anywhere in the dependency tree the crate became less
 accurate for all users without them being able to do anything about it
 (as the compiler assumes that features are additive).
- Removed the `24bits` and `50bits` features. Their only use was to reduce binary
 size and speed up compile time by letting the user skip compilation of parts
 of the crate if they didn't use them. However, the crate is small and very quick
 to compile, and the unused code should be removed during dead code elimination anyway.

## 0.5.9

- Added the `LambertW` trait that lets the user call the Lambert W functions
 with postfix notation.

## 0.5.5 - 0.5.8

- Documentation improvements.

## 0.5.4

- Added `lambert_w0f` and `lambert_wm1f` functions that evaluate the 24-bit accurate
 approximation on 32-bit floats (though the approximation is expected to be
 slightly less accurate then).

## 0.5.2 and 0.5.3

- Documentation improvements.

## 0.5.1

- Added `std` and `libm` features to match the features on the optional
 dependency `fast_polynomial`.
- Made the crate `no_std` with a dependency on [`libm`](https://crates.io/crates/libm)
 by default. The crate can be made to depend on the standard library instead of
 `libm` by disabling default features and enabling the `std` feature. This can
 result in a performance gain.

## 🗑️~~0.5.0~~

Yanked because 0.5.1 adds a default feature that hides previously included
behavior.
Therefore upgrading from 0.5.0 to 0.5.1 was a breaking change if the user
had disabled default features. By yanking this version the breaking change
happens when upgrading from 0.4.4 to 0.5.1, which requires an intentional
choice by the user, and wont happen automatically with `cargo update` as before.

### Breaking changes

- Removed the last underscore in function names. E.g. `lambert_w_0` is renamed
 to `lambert_w0`. This makes them easier to type and the new names are similar
 to the names given to these functions in libraries in other languages.

## 0.4.4

- Documentation improvements.
- Updated the optional `fast_polynomial` dependency.

## 0.4.2 and 0.4.3

- Corrected a mistake in doc information.

## 0.4.1

- Added the optional `estrin` feature that computes the Lambert W function faster
 on modern hardware by using [Estrin's scheme](https://en.wikipedia.org/wiki/Estrin's_scheme)
 to evaluate the polynomials in the rational functions.
 May result in slight numerical instability, which can be reduced if the target
 CPU has fused multiply-add instructions.
- Lowered the MSRV to 1.60.0.
- It is no longer a forced `compile_error!` to disable both the `24bits` and
 `50bits` features.
- Documentation improvements.

## 0.4.0

### Breaking changes

- Made the Lambert W functions return `f64::NAN` when given inputs outside their
 domain. This is in line with how it is usually handled in the standard library.

### Other changes

- Now exports the constants `NEG_INV_E` and `OMEGA`.

## 0.3.0

### Breaking changes

- Removed the `fast` and `accurate` modules and instead export the functions directly.
- Add sp_* prefix to the 24 bit versions.

## 0.2.6

- Minor documentation improvements.

## 0.2.5

- Corrected the domain bounds in the function documentation strings.
- Other minor documentation improvements.

## 0.2.2, 0.2.3, and 0.2.4

- Documentation improvements.

## 0.2.1

- Added github repository badge to `README.md`.

## 0.2.0

### Breaking changes

- The Lambert W functions now return an `Option` instead of a `Result`
 with custom error types.

### Other changes

- The `fast` module is behind the (enabled by default) feature flag `24bits`.
- The `accurate` module is behind the (enabled by default) feature flag `50bits`.<|MERGE_RESOLUTION|>--- conflicted
+++ resolved
@@ -12,11 +12,7 @@
  This verification can also be run manually on a local copy of the crate by
  setting the environment variable `LAMBERT_W_ENSURE_NO_PANICS` to 1 and
  then running `cargo test --profile release-lto`.
-<<<<<<< HEAD
- - Implement all the rational functions using a single generic function
-=======
 - Implement all the rational functions using a single generic function
->>>>>>> ff991e32
   instead of several different hand made ones.
 - Sped up the `semver-checks` CI job.
 - Removed the "no_std" category from the crate, as it's already in the
