# Changelog

This file contains the changes to the crate since version 0.1.1.
This project adheres to [Semantic Versioning](https://semver.org/spec/v2.0.0.html).

## 1.2.29 (unreleased)

- Add doctests to the public constants.
- Remove all `inline(always)` annotations.
 The compiler is probably better than me at determining if there should be inlining.
<<<<<<< HEAD
- Add special handling of the case where the input to W_0 is 0.
=======
- Add special handling of the case where the input is -1/e.
>>>>>>> c4da7746

## 1.2.28

- Keep the full precision coefficients from the paper in the source code without
 truncating away excessive precision. The numbers do not change in practice,
 but this makes it easier to compare with the paper.
- Improvements to documentation.
- CI improvements.
- Update transitive dev-dependencies.

## 1.2.27

- Return early from the complex Lambert W functions
 if the answer is computed to be NaN or infinity.
- Hide license section on docs.rs to not take up so much space for
 someone just reading the docs.
- Update transitive dev-dependencies.
- Improvements to documentation.

## 1.2.26

- Return early from the complex Lambert W functions
 if the iterations get stuck in a loop.
- Use a better expression for the iteration step in the complex Lambert W functions
 that remains accurate closer to poles.
- Increase the maximum number of iterations in the implementation of the complex
 Lambert W functions such that it has a chance to converge for more extreme inputs.
- Use a relative error of floating point epsilon instead of a constant value of
 10^(-30) for the error tolerance in the complex Lambert W functions.
- Improve the description about where the complex Lambert W functions
 can be inaccurate in the docs.
- Use the native markdown reference functionality for the References section
 of the readme.
- Link to the license files that are stored on docs.rs when the documentation
 is read on docs.rs.

## 1.2.25

- Don't package the benchmarks or examples to crates.io.
- Update `criterion` dev-dependency to 0.7.0.
- Update transitive dev-dependencies.
- Use caching to speed up CI.
- Run the scheduled CI jobs on macOS and Windows as well.
- Skip installing the unneeded `jq` library in CI.
- Minor improvements to the benchmarks CI job.

## 1.2.24

- Link to crate pages on crates.io when on crates.io and on docs.rs when on docs.rs.

## 1.2.23

- Remove the Back to Top button on docs.rs since it doesn't work without the header.

## 1.2.22

- Updated the criterion dev-dependency.
- Internal code structure improvements.
- Documentation improvements.
- Hide the crate name, badges, and license sections of the readme on docs.rs.

## 1.2.21

- Included more digits in the omega constant for clarity.

## 1.2.20

- Updated the copyright year in the source files to 2025.

## 1.2.19

- Corrected a bug that made the secondary branch functions return `NAN`
 for inputs of 0, when the correct value is -infinity.

## 1.2.18

- Updated the year in the license files to 2025.
- Documentation improvements.
- Updated transitive dev-dependencies.

## 1.2.17

- Excluded unneeded files from being packaged to crates.io.
- Updated transitive dev-dependencies.

## 1.2.16

- Enabled documentation of dependencies in the documentation CI job in order to find
 broken cross-crate doc-links.
- Added a header comment with an SPDX-License-Identifier to every source file.
- Added an OpenSSF best practices badge. Probably not relevant for a project
 this small, but it was fun to do!
- Added more exhaustive information in the log of the semver-checks CI job

## 1.2.15

- Added a note to the readme that the implementation of Fukushima's method is
 simple enough that if the input is known at compile time the optimizer can
 often evaluate the entire function at compile time as well.
 Every input I have tried on opt-level 3 has succeeded. For an example, see
 [this compiler explorer link](https://godbolt.org/#z:OYLghAFBqd5QCxAYwPYBMCmBRdBLAF1QCcAaPECAMzwBtMA7AQwFtMQByARg9KtQYEAysib0QXACx8BBAKoBnTAAUAHpwAMvAFYTStJg1DEArgoKkl9ZATwDKjdAGFUtEywYgArADZSjgBk8BkwAOXcAI0xiEB8AZlIAB1QFQjsGFzcPbz9k1NsBIJDwliiY%2BMtMawKGIQImYgJM909fSur0uoaCIrDI6NiE827m7Lbhxt6SssGASktUE2Jkdg4qBgBqYiYasQB9KhMGG3SAUjinNAZzDdCQDbM8AC9MUg2rm4ARe8eX8%2BwIKcNABBDZgjbqDZUHzSIGg8EMdzRHYkPZoTBUGjIPCMAgKe6nLwAIWhknORNuhM%2BpDh4I2WAYqBYwRRxDRqAxWJxgnxG0JJJh5I2nypNJBsw2AFp/lCYXyAOxE2ng%2BgEDaItjbIjEPlxT7qpFa1HozF4bG4hTKulggB0wSIe0I0Qgsyt1ptxEwADcXW66Tb%2BLR0BANDaNG9TvKnAp3G8TVRI04NjGWBsAFQQvkAJgp8ddcSVIOt4LdqvpjCZLO1uv1DMrzG17M5Zu5eL94LtglQjoIztdReLGw93t9A%2BLAdcwdD4YV0dj7w5mMTyfc6czpxzC85%2BcLwLdGuR1YA9OXGcyGyQ4ZGRSC4Uf7xsnsga4/sxSuEfMHD1vSAO4aZAICfe5SQlaU4mwWVJAVXc6TwKhH2fc4k2nGD2zBUkQBAUJgVCN1rw2KolA2eDEN1Jxzn1LgbUkLgsz2eUNHlPYvCkFis2YyQfC8PYs0wLgNGgyNYMHB8AEkwA4L1MA2JgvVQPAsHQDZEhMAhbCMWTaFoDYCAQGTUD06INgibZjn0hQSK7XT9MI1RWESegNloYIAGsrI2EgsB1Ih1UMjYWCYVyZMIZNUGchpgEwG10I2B8ABVbM9QLgmCYATLM5AEBIyyBAMhCjIClI1TQFhHLNHZMGU0zDCyzBcoK2yvA0EzQqYRJEmIVBVDwQKak8hCAHU9havTFmABAxXhYsHyYSzQrUuhnnqmyZIbJYxGc1BgAaQgEFTVBGpChhVIIGKx2tI5esczA2EEKqwEgHd8PlfUiJChCn3IqCsLE0IADE/rE%2BKAE00IuuktXSfZDmOGpAQhwcnxtWgGBdKbB2tflYsxyVQx8LgeKkSQ9jogAOUmON4gBOZi/Bxwd8flamGOpuJSY0Lg9jiOIfG5jQWYSBni2nMmWZ8MmeLiLx2cYkmvElvYyazDHMcZsNOZYmE9kkamSakCm4mpim2bJ1W1eteUbXlOISep6mNFJsnmLJrg6d5zBJXpxGLeorMxdJ7X5S8EmfB8Fm9fZrxPbN4XLbDAONDieivGNpXae5129h8T26PNi3wWpm0ydovZaZZpP2ckKnab4yUuG96a1dFOPsZ9tXqPzguNmnDO4g0R2s3iBiBJ1zXJFhdvMenTWCcd3nmI4kmS5JrMNEb7u6St5WSfleV9YH/nmPlT2N83sE/b1suh9J/v0%2BYrhbezmOu4Lq2BYp8Ouborm2dXsm4i5xVnHOkRcS70R8P7FigleJZnonLXOZ9z71xtKnPmnNd5Zh4kPR2PgNA8RzpKLMk8m6Yxbu3fsTcCLvXBqQ8EmEQB/UBqEYGIMXo3j3K9K8IIfwGFKNEAgex/xARAjCMCMpSS0LpOgf8gEnhvg2NRFqJ40Ceiwgwj4eIsLYEodebhwIEoIDwJZUqiQ6ArV8kwZMaUnJzSUKUWgABPKy5hTAnAEJ5TYqBEgEElPQaSOksyyQYMpJgERUDSUeneE8AB5LxPjnLeiqIomyxioRHHcZsMQChwpRFKitKxqQjC2IUPYiITiXEEDcTUKaD4IhqVkltNUh1PJGR1EcEIVUqoLiwDlRJVA1TBFkpZX8VRaDnWBKpCIUJNiaL2N6fYmB7JlXoC6KUEi5TCVLKwMogjhEMIALLAgABpxQ2FmMMuiuEgg4PMWgnAvC8E8BwLQpBUCcAAEpmDVDkpYKxsxxB4KQAgmhbnzFct4GeTEZYCwnvKLgZM/D3I4JIJ5oK3mcF4PicMIKXm3NIHAWASBTHmLIBQCAJL6AxGIAivBfA6C9mIPiCAER0URBZMQRxnAgXsuYJymJERtCYBsNy3gpU7oEDiU49FWB6nACcGIWg%2BJuC8CwIFYpqxXn4E9CcaSyrXlLOFWpVYQL7RVHRS5GqnKXBYHRVU3qorSDSWIOEpQnxbqGGAC5IwoL5hUAMMABQAA1HEv4YmJEYI6/gggRBiHYFIGQghFAqHUHi0gugVYGB9aYcw%2Bg8ARHxE9N5Pj0jKslEmbxvj/FVEolmXgETojEEUvVeAEBmBsBAFVNIAgnViBMKsNeWYeDzDbawdgDQsq9rcOwVQiLs6SElEcVyjJfwMD8cEEwqhJTAERLMeYiRDBhDHZwWdfMYSLuXagVd67ERbp3SYDYEAc0EGfNRRFlysVVGFTUBwITRieC4P4EJUx%2BgxEA3kbtGRXAtD0BBmoIH%2BFgfaN%2Bzo9RGj/r0FYFDAguiTGCH0RDmG0NNGg9kQDEwej4emAMLg8xfnLHjXch5aK03vI4Ke%2BdF6V1ru9Zu7diJH3PtfcXHwH7gW%2BvmPpJg3lKDgpALrG09tqbEPDvgrw/tCb6E4Ki0gzzXlsaxSAHFEmtMcDrbp9FBnxN4r3U66IqR7CSCAA%3D).
- Documentation improvements.
- Updated transitive dev-dependencies.

## 1.2.14

- Internal documentation improvements.

## 1.2.13

- Documentation improvements.

## 1.2.12

- Small improvements to the implementation of the complex Lambert W functions.

## 1.2.11

- Documentation improvements.

## 1.2.10

- Fixed a bug that could result in incorrect outputs from the complex `lambert_w`
 and `lambert_wf` functions near 0 on branch 1.
- Added an assertion to the first example in the readme that the computed
 omega constant has the claimed properties.
- Internal code improvements.

## 1.2.9

- Show the import from the `approx` crate in the doc-examples of the functions.
- Test the crate on multiple operating systems in CI.

## 1.2.8

- Internal code structure improvements.
- Internal doc improvements.
- Update transitive dev-dependencies.

## 1.2.7

- Internal code improvements.
- Internal doc improvements.
- Improvements to CI.

## 1.2.6

- Internal code improvements.
- Internal doc improvements.
- Update transitive dev-dependencies.

## 1.2.5

- Remove `libm` as a direct dependency.
 It is only used through the `num-traits` and `num-complex` crates now.
- Updated transitive dev-dependencies.

## 1.2.4

- Improvements to docs.
- Return early in the complex-valued functions if we know we will not be able to
 compute an answer

## 1.2.3

- Improvements to docs.

## 1.2.2

- Improvements to docs.

## 1.2.1

- Internal improvements to the implementation of the complex Lambert W functions.

## 1.2.0

- Added a `f32` version of the complex valued Lambert W function.

## 1.1.0

- Added an implementation that can compute any branch in the whole complex plane.
- Added the `must_use` attribute to all pure functions.
- Added the [`num-traits`](https://crates.io/crates/num-traits) and
 [`num-complex`](https://crates.io/crates/num-complex) crates to dependencies.
- Deprecated the `LambertW` trait, as this crate is not really the place for
 such API decisions to be made on behalf of others.
 It is also unclear how the trait should be defined given the newly introduced
 general implementation.
- Updated transitive dev-dependencies.

## 1.0.20

- Updated transitive dev-dependencies.

## 1.0.19

- Documentation improvements.

## 1.0.18

- Made the error bounds in tests stricter and clearer.
- Made small improvements to the examples in the readme.
- Added a CI job that checks and builds the crate for targets without a standard
 library.
- Added a CI job that locks all dependencies to the oldest possible version according
 to `Cargo.toml` and then checks the crate.
- Added daily CI jobs that test the crate on nightly.
- Added the "no-std" category.
- Updated transitive dev-dependencies.

## 1.0.17

- Clarified information in README.

## 1.0.16

- Mentioned some interesting properties of the method in the readme.

## 1.0.15

- Don't panic!
 Enabled static verification that this crate can not panic using the [`no-panic`](https://crates.io/crates/no_panic)
 crate.
 This does not affect any dependers, as `no-panic` is added as a dev-dependency.
- Added a CI job that uses the above to ensure no panics make it into the crate.
 This verification can also be run manually on a local copy of the crate by
 setting the environment variable `LAMBERT_W_ENSURE_NO_PANICS` to 1 and
 then running `cargo test --profile release-lto`.
- Implemented all the rational functions using a single generic function
  instead of several different hand made ones.
- Sped up the `semver-checks` CI job.
- Removed the "no_std" category from the crate, as it's already in the
 "no_std::no_alloc" category, which is a subset of "no_std".
- The text in the README is now also the crate documentation on docs.rs.
- Added tests of the functions on a large set of valid randomly generated inputs.
- Made the docs.rs badge use a different color and display the crate name
 instead of "passing".

## 1.0.14

- Updated the dev-dependency on `rand` to v0.9.0.
- Added a CI job that compiles the benchmarks.
- Added a CI job that tests the crate on the Rust beta branch.
- Updated transitive dev-dependencies.

## 1.0.13

- Removed the note about the accuracy on the trait functions,
 as that is different depending on the type that the trait is invoked on.
- Updated transitive dev-dependencies.

## 1.0.12

- Noted the accuracy of the functions on the trait in the example.
- Improvements to CI jobs.
- Updated dev-dependencies.

## 1.0.11

- Removed unnecessary import in `integration_tests.rs`.
- Improvements to CI jobs.

## 1.0.10

- Moved unit tests to their own module.
- Corrected some information in code comments.
- Simplified `semver-checks` CI job.
- Made minor changes to the code of the plot example to show the
 function clearer in the final image.
- Note adherence to semver in this log.

## 1.0.9

- Switched the way the crate depends on the standard library such that the
 implicit prelude is always the same.
- Sped up CI runs by using `taiki-e/install-action`.
- Added an example program that plots both branches of the function.

## 1.0.8

- Fixed a bug where the principal branch functions would return NaN when given
 infinite input.

## 1.0.7

- Moved tests to their own file.
- Made the accuracy of the tests clearer.

## 1.0.6

- Added more unit tests that verify and showcase the accuracy of the
 functions also at the branch point.
- Verify the MSRV in CI using `cargo-msrv`.
- Check semver compatibility in CI using `cargo-semver-checks`.

## 1.0.5

- Added a "References" section to the readme and docs.
- Added a "⬆️ Back to top" link to the end of the readme and docs, just after
 the references section.

## 1.0.4

- Added the "No standard library" category to the crate.

## 1.0.3

- Clarified that we do not depend on a specific `libm` patch version.
- Changed the `rust-version` field in `Cargo.toml` to 1.63
 since that is now the MSRV of `libm`.

## 1.0.2

- Updated `libm` dependency.

## 1.0.1

- Documentation improvements.

## 1.0.0

- Removed the `estrin` feature.
 If it was activated anywhere in the dependency tree the crate became less
 accurate for all users without them being able to do anything about it
 (as the compiler assumes that features are additive).
- Removed the `24bits` and `50bits` features. Their only use was to reduce binary
 size and speed up compile time by letting the user skip compilation of parts
 of the crate if they didn't use them. However, the crate is small and very quick
 to compile, and the unused code should be removed during dead code elimination anyway.

## 0.5.9

- Added the `LambertW` trait that lets the user call the Lambert W functions
 with postfix notation.

## 0.5.5 - 0.5.8

- Documentation improvements.

## 0.5.4

- Added `lambert_w0f` and `lambert_wm1f` functions that evaluate the 24-bit accurate
 approximation on 32-bit floats (though the approximation is expected to be
 slightly less accurate then).

## 0.5.2 and 0.5.3

- Documentation improvements.

## 0.5.1

- Added `std` and `libm` features to match the features on the optional
 dependency `fast_polynomial`.
- Made the crate `no_std` with a dependency on [`libm`](https://crates.io/crates/libm)
 by default. The crate can be made to depend on the standard library instead of
 `libm` by disabling default features and enabling the `std` feature. This can
 result in a performance gain.

## 🗑️~~0.5.0~~

Yanked because 0.5.1 adds a default feature that hides previously included
behavior.
Therefore upgrading from 0.5.0 to 0.5.1 was a breaking change if the user
had disabled default features. By yanking this version the breaking change
happens when upgrading from 0.4.4 to 0.5.1, which requires an intentional
choice by the user, and wont happen automatically with `cargo update` as before.

### Breaking changes

- Removed the last underscore in function names. E.g. `lambert_w_0` is renamed
 to `lambert_w0`. This makes them easier to type and the new names are similar
 to the names given to these functions in libraries in other languages.

## 0.4.4

- Documentation improvements.
- Updated the optional `fast_polynomial` dependency.

## 0.4.2 and 0.4.3

- Corrected a mistake in doc information.

## 0.4.1

- Added the optional `estrin` feature that computes the Lambert W function faster
 on modern hardware by using [Estrin's scheme](https://en.wikipedia.org/wiki/Estrin's_scheme)
 to evaluate the polynomials in the rational functions.
 May result in slight numerical instability, which can be reduced if the target
 CPU has fused multiply-add instructions.
- Lowered the MSRV to 1.60.0.
- It is no longer a forced `compile_error!` to disable both the `24bits` and
 `50bits` features.
- Documentation improvements.

## 0.4.0

### Breaking changes

- Made the Lambert W functions return `f64::NAN` when given inputs outside their
 domain. This is in line with how it is usually handled in the standard library.

### Other changes

- Now exports the constants `NEG_INV_E` and `OMEGA`.

## 0.3.0

### Breaking changes

- Removed the `fast` and `accurate` modules and instead export the functions directly.
- Add sp_* prefix to the 24 bit versions.

## 0.2.6

- Minor documentation improvements.

## 0.2.5

- Corrected the domain bounds in the function documentation strings.
- Other minor documentation improvements.

## 0.2.2, 0.2.3, and 0.2.4

- Documentation improvements.

## 0.2.1

- Added github repository badge to `README.md`.

## 0.2.0

### Breaking changes

- The Lambert W functions now return an `Option` instead of a `Result`
 with custom error types.

### Other changes

- The `fast` module is behind the (enabled by default) feature flag `24bits`.
- The `accurate` module is behind the (enabled by default) feature flag `50bits`.<|MERGE_RESOLUTION|>--- conflicted
+++ resolved
@@ -8,11 +8,8 @@
 - Add doctests to the public constants.
 - Remove all `inline(always)` annotations.
  The compiler is probably better than me at determining if there should be inlining.
-<<<<<<< HEAD
 - Add special handling of the case where the input to W_0 is 0.
-=======
 - Add special handling of the case where the input is -1/e.
->>>>>>> c4da7746
 
 ## 1.2.28
 
