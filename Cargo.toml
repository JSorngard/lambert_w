--- conflicted
+++ resolved
@@ -11,12 +11,8 @@
 repository = "https://github.com/JSorngard/lambert_w"
 
 [dependencies]
-<<<<<<< HEAD
 fast_polynomial = { version = "0.3.0", default-features = false, optional = true }
 libm = { version = "0.2.8", optional = true }
-=======
-fast_polynomial = { version = "0.3.0", optional = true }
->>>>>>> e79507d7
 
 [dev-dependencies]
 approx = "0.5.1"
