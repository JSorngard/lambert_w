[package]
name = "lambert_w"
<<<<<<< HEAD
version = "1.0.17"
=======
version = "1.1.0"
>>>>>>> 5c5ee938
edition = "2021"
authors = ["Johanna Sörngård <jsorngard@gmail.com>"]
categories = ["mathematics", "no-std::no-alloc"]
keywords = ["lambert-w", "product-log", "omega-function"]
description = "Fast and accurate evaluation of the Lambert W function by the method of T. Fukushima."
rust-version = "1.63.0"
license = "MIT OR Apache-2.0"
repository = "https://github.com/JSorngard/lambert_w"
documentation = "https://docs.rs/lambert_w"

[dependencies]
libm = { version = "0.2", optional = true }
num-traits = { version = "0.2.19", default-features = false }

[dev-dependencies]
approx = { version = "0.5", default-features = false }
criterion = { version = "0.5", features = ["html_reports"] }
rand = { version = "0.9", default-features = false, features = ["small_rng"] }
plotters = { version = "0.3", default-features = false, features = ["bitmap_encoder", "bitmap_backend", "ttf"] }
no-panic = "0.1"

[features]
default = ["libm"]
# If the `std` feature is disabled, this feature uses the [`libm`](https://crates.io/crates/libm) crate
# to compute square roots and logarithms during function evaluation instead of the standard library.
libm = ["dep:libm", "num-traits/libm"]
# Use the standard library to compute square roots and logarithms for a potential performance gain.
# When this feature is disabled the crate is `no_std` compatible.
std = ["num-traits/std"]

[package.metadata.docs.rs]
# Document all features.
all-features = true

[package.metadata.cargo-all-features]
always_include_features = ["libm"]

[profile.release-lto]
inherits = "release"
lto = "fat"
codegen-units = 1
# We do not want panic = "abort", as we want to be able to catch panics in the tests.

[[bench]]
name = "random"
harness = false

[[bench]]
name = "fixed"
harness = false

[[example]]
name = "plot"<|MERGE_RESOLUTION|>--- conflicted
+++ resolved
@@ -1,10 +1,6 @@
 [package]
 name = "lambert_w"
-<<<<<<< HEAD
-version = "1.0.17"
-=======
 version = "1.1.0"
->>>>>>> 5c5ee938
 edition = "2021"
 authors = ["Johanna Sörngård <jsorngard@gmail.com>"]
 categories = ["mathematics", "no-std::no-alloc"]
