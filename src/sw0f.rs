// Copyright 2025 Johanna Sörngård
// SPDX-License-Identifier: MIT OR Apache-2.0

//! This module contains an implementation of the approximation of the principal
//! branch of the Lambert W function
//! with 24 bits of accuracy from Fukushima's paper.
//! It returns [`f32::NAN`] if the input is negative or `NAN`,
//! and [`f32::INFINITY`] if the input is positive infinity.

use crate::generic_math::{ln, rational_function, sqrt};

const NEG_INV_E: f32 = super::NEG_INV_E as f32;

#[cfg_attr(all(test, assert_no_panic), no_panic::no_panic)]
pub fn sw0f(z: f32) -> f32 {
    // The critical arguments and coefficients are the same as in the `sw0` module,
    // but their precision has been truncated to fit in 32-bit floats.

    if z < NEG_INV_E || z.is_nan() {
        f32::NAN
<<<<<<< HEAD
    } else if z == 0.0 {
        0.0
=======
    } else if z == NEG_INV_E {
        -1.0
>>>>>>> c4da7746
    } else if z <= 2.008_217_8 {
        // W <= 0.854, X_1

        rational_function(
            sqrt(z - NEG_INV_E),
            [
                -0.999_999_94,
                0.055_730_052,
                2.126_973_2,
                0.813_511_25,
                0.016_324_88,
            ],
            [1.0, 2.275_906_6, 1.367_597, 0.186_158_24],
        )
    } else if z <= 30.539_143 {
        // W <= 2.502, X_2

        rational_function(
            sqrt(z - NEG_INV_E),
            [-0.985_519_7, 1.077_497_6, 0.871_751, 0.054_352_727],
            [1.0, 1.186_101_4, 0.249_962_99, 0.006_881_369],
        )
    } else if z <= 371.669_83 {
        // W <= 4.430, X_3

        rational_function(
            sqrt(z - NEG_INV_E),
            [-0.762_397_1, 1.231_773_1, 0.243_424_48, 0.004_320_601_5],
            [1.0, 0.579_386_23, 0.046_601_43, 0.000_435_128_17],
        )
    } else if z <= 4_705.919 {
        // W <= 6.574, X_4

        rational_function(
            sqrt(z - NEG_INV_E),
            [0.085_801_244, 0.825_397_97, 0.039_781_96, 0.000_187_855_8],
            [1.0, 0.213_380_77, 0.005_462_672, 0.000_015_449_534],
        )
    } else if z <= 64_640.797 {
        // W <= 8.892, X_5

        rational_function(
            sqrt(z - NEG_INV_E),
            [1.621_924_5, 0.388_691_46, 0.004_575_064_4, 5.538_467e-6],
            [1.0, 0.065_219_46, 0.000_478_827_6, 3.809_482_8e-7],
        )
    } else if z <= 965_649.030_871_163_2 {
        // W <= 11.351, X_6

        rational_function(
            sqrt(z - NEG_INV_E),
            [3.621_899_6, 0.148_846_46, 0.000_424_696_22, 1.279_018e-7],
            [1.0, 0.017_985_659, 0.000_035_446_45, 7.506_249e-9],
        )
    } else if z <= 1.559_333_4e7 {
        // W <= 13.928, X_7

        rational_function(
            sqrt(z - NEG_INV_E),
            [5.907_337, 0.050_053_652, 0.000_034_072_15, 2.481_206_6e-9],
            [1.0, 0.004_655_899, 2.344_944_5e-6, 1.263_143e-10],
        )
    } else if z <= 2.702_564_2e8 {
        // W <= 16.605, X_8

        rational_function(
            sqrt(z - NEG_INV_E),
            [8.382_601, 0.015_360_346, 2.443_338_4e-6, 4.185_680_3e-11],
            [1.0, 0.001_150_742_3, 1.422_142_9e-7, 1.873_917_3e-12],
        )
    } else if z <= 4.995_019e9 {
        // W <= 19.368, X_9

        rational_function(
            sqrt(z - NEG_INV_E),
            [10.996_675, 0.004_394_213_7, 1.596_666_6e-7, 6.266_538_4e-13],
            [1.0, 0.000_273_837_56, 8.015_706e-9, 2.495_698_2e-14],
        )
    } else if z <= 9.791_115e10 {
        // W <= 22.207, X_10

        rational_function(
            sqrt(z - NEG_INV_E),
            [13.719_833, 0.001_187_444_4, 9.630_338e-9, 8.443_452e-15],
            [1.0, 0.000_063_056_37, 4.235_876_6e-10, 3.020_540_4e-16],
        )
    } else if z <= 2.025_975_4e12 {
        // W <= 25.114, X_11

        rational_function(
            sqrt(z - NEG_INV_E),
            [16.533_12, 0.000_305_831_26, 5.411_295e-10, 1.034_713e-16],
            [1.0, 0.000_014_099_161_5, 2.112_109_6e-11, 3.352_692_7e-18],
        )
    } else if z <= 4.407_744_6e13 {
        // W <= 28.082, X_12

        rational_function(
            sqrt(z - NEG_INV_E),
            [
                19.423_52,
                0.000_075_559_27,
                2.853_002_4e-11,
                1.162_962_7e-18,
            ],
            [1.0, 3.069_209_2e-6, 9.986_661e-13, 3.437_671_8e-20],
        )
    } else if z <= 1.004_838_2e15 {
        // W <= 31.106, X_13

        rational_function(
            sqrt(z - NEG_INV_E),
            [
                22.381_577,
                0.000_017_994_724,
                1.419_487_7e-12,
                1.207_110_5e-20,
            ],
            [1.0, 6.518_396e-7, 4.495_866_6e-14, 3.275_542_8e-22],
        )
    } else if z <= 2.393_255_2e16 {
        // W <= 34.182, X_14

        rational_function(
            sqrt(z - NEG_INV_E),
            [25.400_105, 4.146_738e-6, 6.696_27e-14, 1.163_790_5e-22],
            [1.0, 1.352_980_1e-7, 1.933_608e-15, 2.914_939_7e-24],
        )
    } else if z <= 5.939_799_6e17 {
        // W <= 37.306, X_15

        rational_function(
            sqrt(z - NEG_INV_E),
            [28.473_455, 9.274_682_5e-7, 3.006_899e-15, 1.047_355_7e-24],
            [1.0, 2.748_649e-8, 7.967_898_6e-17, 2.433_166_6e-26],
        )
    } else if z <= 1.532_693_8e19 {
        // W <= 40.475, X_16

        rational_function(
            sqrt(z - NEG_INV_E),
            [31.597_055, 2.018_422_5e-7, 1.289_578_8e-16, 8.836_117e-27],
            [1.0, 5.472_394_5e-9, 3.153_773e-18, 1.912_203_5e-28],
        )
    } else if z <= 4.103_566e20 {
        // W <= 43.687, X_17

        rational_function(
            sqrt(z - NEG_INV_E),
            [34.767_124, 4.283_08e-8, 5.297_588_5e-18, 7.014_551_6e-29],
            [1.0, 1.068_930_2e-9, 1.201_67e-19, 1.419_524_4e-30],
        )
    } else if z < f32::INFINITY {
        // W <= 319.673, U_18

        rational_function(
            ln(z),
            [-0.607_023_7, 0.698_287_2, 0.075_795_14, 0.000_516_692_6],
            [1.0, 0.079_048_43, 0.000_517_609_94, -4.243_840_3e-10],
        )
    } else {
        f32::INFINITY
    }
}<|MERGE_RESOLUTION|>--- conflicted
+++ resolved
@@ -18,13 +18,10 @@
 
     if z < NEG_INV_E || z.is_nan() {
         f32::NAN
-<<<<<<< HEAD
+    } else if z == NEG_INV_E {
+        -1.0
     } else if z == 0.0 {
         0.0
-=======
-    } else if z == NEG_INV_E {
-        -1.0
->>>>>>> c4da7746
     } else if z <= 2.008_217_8 {
         // W <= 0.854, X_1
 
