// Copyright 2025 Johanna Sörngård
// SPDX-License-Identifier: MIT OR Apache-2.0

//! This module contains the general implementation of the Lambert W function.
//! This implementation is capable of computing the function at any point in the complex plane on any branch.

use num_complex::{Complex, ComplexFloat};
use num_traits::{Float, FromPrimitive, Signed};

use core::{
    f64::consts::{E, PI},
    ops::{Add, Mul, Sub, SubAssign},
};

use crate::NEG_INV_E;

const MAX_ITER: u8 = 30;

// Remember to change the docstring of `lambert_w_generic` if you change the above value.

/// This is a generic implementation of the Lambert W function.
/// It is capable of computing the function at any point in the complex plane on any branch.
///
/// It performs a maximum of 30 iterations of Halley's method, and looks for a relative error
/// of less than floating point epsilon.
///
/// # Panics
///
/// Panics if `T` can not be losslessly created from either an `f64` or an `f32`.
#[cfg_attr(all(test, assert_no_panic), no_panic::no_panic)]
pub fn lambert_w_generic<T, U>(k: U, z: Complex<T>) -> Complex<T>
where
    U: Signed + Copy,
    T: Float
        + FromPrimitive
        + From<U>
        + Mul<Complex<T>, Output = Complex<T>>
        + Add<Complex<T>, Output = Complex<T>>
        + Sub<Complex<T>, Output = Complex<T>>,
    Complex<T>: ComplexFloat
        + SubAssign
        + Mul<T, Output = Complex<T>>
        + Add<T, Output = Complex<T>>
        + Sub<T, Output = Complex<T>>,
{
    // Early return if we know we can not compute an answer.
    if z.is_nan() || z.is_infinite() {
        return Complex::<T>::new(T::nan(), T::nan());
    }

    // region: construct constants of the generic type

    let i_zero = U::zero();
    let i_one = U::one();

    let d_zero = T::zero();
    let d_one = T::one();
    let d_two = d_one + d_one;
    let d_e: T = t_from_f64_or_f32(E);
    let d_neg_inv_e: T = t_from_f64_or_f32(NEG_INV_E);

    let z_zero = Complex::<T>::from(d_zero);
    let z_one = Complex::<T>::from(d_one);

    // These values are only constructed to help the compliler see that
    // they are the same type as what Complex<T>::abs() returns.
    let epsilon = Complex::<T>::from(T::epsilon()).abs();

    // endregion: construct constants of the generic type

    // region: special cases

    if z == z_zero {
        if k == i_zero {
            return z_zero;
        } else {
            return T::neg_infinity().into();
        }
    }
    if z == d_neg_inv_e.into() && (k == i_zero || k == -i_one) {
        return -z_one;
    }
    if z == d_e.into() && k == i_zero {
        return z_one;
    }

    // endregion: special cases

    let mut w = determine_start_point(k, z);

    // region: Halley iteration

    let mut iter = 0;
    let mut w_prev_prev = None;
    loop {
        let w_prev = w;
        let ew = w.exp();
        let wew = w * ew;
        let wew_d = ew + wew;
        let wew_dd = ew + wew_d;
        w -= d_two * ((wew - z) * wew_d) / (d_two * wew_d * wew_d - (wew - z) * wew_dd);

        iter += 1;

<<<<<<< HEAD
        if (w - w_prev).abs() / w.abs() <= epsilon || iter >= MAX_ITER {
=======
        if Some(w) == w_prev_prev {
            // If we are stuck in a loop of two values we return the previous one,
            // since the current one is a step back.
            return w_prev;
        }

        if (w - w_prev).abs() <= abs_prec || iter >= MAX_ITER {
>>>>>>> beec0fcc
            return w;
        }

        w_prev_prev = Some(w);
    }

    // endregion: Halley iteration
}

/// Carefully determines the initial search point for Halley's method.
///
/// # Panics
///
/// Panics if `T` can not be losslessly created from either an `f64` or an `f32`.
#[cfg_attr(all(test, assert_no_panic), no_panic::no_panic)]
fn determine_start_point<T, U>(k: U, z: Complex<T>) -> Complex<T>
where
    U: Signed + Copy,
    T: Float
        + FromPrimitive
        + From<U>
        + Mul<Complex<T>, Output = Complex<T>>
        + Add<Complex<T>, Output = Complex<T>>
        + Sub<Complex<T>, Output = Complex<T>>,
    Complex<T>: ComplexFloat
        + SubAssign
        + Mul<T, Output = Complex<T>>
        + Add<T, Output = Complex<T>>
        + Sub<T, Output = Complex<T>>,
{
    let i_zero = U::zero();
    let i_one = U::one();

    let d_zero = T::zero();
    let d_one = T::one();
    let d_two = d_one + d_one;
    let d_half = d_one / d_two;
    let d_e: T = t_from_f64_or_f32(E);
    let d_pi: T = t_from_f64_or_f32(PI);
    let d_neg_inv_e: T = t_from_f64_or_f32(NEG_INV_E);

    let i = Complex::<T>::i();
    let z_one = Complex::<T>::from(d_one);
    let z_two = z_one + z_one;

    let z_neg_inv_e = Complex::<T>::from(d_neg_inv_e);
    let z_half = z_one / z_two;

    // These values are only constructed to help the compliler see that
    // they are the same type as what Complex<T>::abs() returns.
    let abs_one = z_one.abs();
    let abs_half = z_half.abs();

    let two_pi_k_i = d_two * d_pi * <T as From<U>>::from(k) * i;
    let mut initial_point = z.ln() + two_pi_k_i - (z.ln() + two_pi_k_i).ln();

    // Choose the initial point more carefully when we are close to the branch cut.
    if (z - z_neg_inv_e).abs() <= abs_one {
        let p = (d_two * (d_e * z + d_one)).sqrt();
        let p2 = t_from_f64_or_f32::<T>(1.0 / 3.0) * p * p;
        let p3 = t_from_f64_or_f32::<T>(11.0 / 72.0) * p * p * p;
        if k == i_zero {
            initial_point = -d_one + p - p2 + p3;
        } else if (k == i_one && z.im < d_zero) || (k == -i_one && z.im > d_zero) {
            initial_point = -d_one - p - p2 - p3;
        }
    }

    if k == i_zero && (z - d_half).abs() <= abs_half {
        // Order (1,1) Padé approximant for the principal branch
        initial_point = (t_from_f64_or_f32::<T>(0.351_733_71)
            * (t_from_f64_or_f32::<T>(0.123_716_6) + t_from_f64_or_f32::<T>(7.061_302_897) * z))
            / (d_two + t_from_f64_or_f32::<T>(0.827_184) * (d_one + d_two * z));
    }

    if k == -i_one && (z - d_half).abs() <= abs_half {
        // Order (1,1) Padé approximant for the secondary branch
        initial_point = -(((t_from_f64_or_f32::<T>(2.259_158_898_5)
            + t_from_f64_or_f32::<T>(4.220_96) * i)
            * ((t_from_f64_or_f32::<T>(-14.073_271)
                - t_from_f64_or_f32::<T>(33.767_687_754) * i)
                * z
                - (t_from_f64_or_f32::<T>(12.712_7) - t_from_f64_or_f32::<T>(19.071_643) * i)
                    * (d_one + d_two * z)))
            / (d_two
                - (t_from_f64_or_f32::<T>(17.231_03) - t_from_f64_or_f32::<T>(10.629_721) * i)
                    * (d_one + d_two * z)));
    }

    initial_point
}

/// Attempts to convert a `f64` to a `T`.
///
/// If that fails, it tries to convert the `f64` to a `f32` with `as` and then to a `T`.
///
/// # Panics
///
/// Panics if a `T` cannot be created from a `f32`.
fn t_from_f64_or_f32<T>(x: f64) -> T
where
    T: FromPrimitive,
{
    T::from_f64(x).unwrap_or_else(|| T::from_f32(x as f32).unwrap())
}<|MERGE_RESOLUTION|>--- conflicted
+++ resolved
@@ -102,17 +102,13 @@
 
         iter += 1;
 
-<<<<<<< HEAD
-        if (w - w_prev).abs() / w.abs() <= epsilon || iter >= MAX_ITER {
-=======
         if Some(w) == w_prev_prev {
             // If we are stuck in a loop of two values we return the previous one,
             // since the current one is a step back.
             return w_prev;
         }
 
-        if (w - w_prev).abs() <= abs_prec || iter >= MAX_ITER {
->>>>>>> beec0fcc
+        if (w - w_prev).abs() / w.abs() <= epsilon || iter >= MAX_ITER {
             return w;
         }
 
