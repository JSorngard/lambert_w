//! This file contains unit tests for the internal functions in the `elementary` and `rational` modules.

<<<<<<< HEAD
use crate::generic_math::{ln, rational_function, sqrt};
=======
use super::{
    elementary::{ln, lnf, sqrt, sqrtf},
    rational::rational_function,
};
>>>>>>> ff991e32
use approx::{assert_abs_diff_eq, assert_relative_eq};

#[test]
fn sanity_check_rational_3_over_3() {
    let n = [1.0, 2.0, 3.0, 4.0];
    let d = [5.0, 6.0, 7.0, 8.0];
    let x = 1.0;
    let expected = (1.0 + 2.0 + 3.0 + 4.0) / (5.0 + 6.0 + 7.0 + 8.0);
    assert_abs_diff_eq!(rational_function(x, n, d), expected);
}

#[test]
fn sanity_check_rational_3_over_3f() {
    let n = [1.0, 2.0, 3.0, 4.0];
    let d = [5.0, 6.0, 7.0, 8.0];
    let x: f32 = 1.0;
    let expected = (1.0 + 2.0 + 3.0 + 4.0) / (5.0 + 6.0 + 7.0 + 8.0);
    assert_abs_diff_eq!(rational_function(x, n, d), expected);
}

#[test]
fn sanity_check_rational_4_over_3() {
    let n = [1.0, 2.0, 3.0, 4.0, 5.0];
    let d = [6.0, 7.0, 8.0, 9.0];
    let x = 1.0;
    let expected = (1.0 + 2.0 + 3.0 + 4.0 + 5.0) / (6.0 + 7.0 + 8.0 + 9.0);
    assert_abs_diff_eq!(rational_function(x, n, d), expected);
}

#[test]
fn sanity_check_rational_4_over_3f() {
    let n = [1.0, 2.0, 3.0, 4.0, 5.0];
    let d = [6.0, 7.0, 8.0, 9.0];
    let x: f32 = 1.0;
    let expected = (1.0 + 2.0 + 3.0 + 4.0 + 5.0) / (6.0 + 7.0 + 8.0 + 9.0);
    assert_abs_diff_eq!(rational_function(x, n, d), expected);
}

#[test]
fn sanity_check_rational_7_over_7() {
    let n = [1.0, 2.0, 3.0, 4.0, 5.0, 6.0, 7.0, 8.0];
    let d = [9.0, 10.0, 11.0, 12.0, 13.0, 14.0, 15.0, 16.0];
    let x = 1.0;
    let expected = (1.0 + 2.0 + 3.0 + 4.0 + 5.0 + 6.0 + 7.0 + 8.0)
        / (9.0 + 10.0 + 11.0 + 12.0 + 13.0 + 14.0 + 15.0 + 16.0);
    assert_abs_diff_eq!(rational_function(x, n, d), expected);
}

#[test]
fn sanity_check_rational_8_over_7() {
    let n = [1.0, 2.0, 3.0, 4.0, 5.0, 6.0, 7.0, 8.0, 9.0];
    let d = [10.0, 11.0, 12.0, 13.0, 14.0, 15.0, 16.0, 17.0];
    let x = 1.0;
    let expected = (1.0 + 2.0 + 3.0 + 4.0 + 5.0 + 6.0 + 7.0 + 8.0 + 9.0)
        / (10.0 + 11.0 + 12.0 + 13.0 + 14.0 + 15.0 + 16.0 + 17.0);
    assert_abs_diff_eq!(rational_function(x, n, d), expected);
}

#[test]
fn sanity_check_log() {
    assert!(ln(-1.0_f64).is_nan());
    assert_abs_diff_eq!(ln(1.0_f64), 0.0);
    assert_abs_diff_eq!(ln(2.0_f64), core::f64::consts::LN_2);
    assert_abs_diff_eq!(ln(f64::MAX), 709.782_712_893_384);
    assert_eq!(ln(f64::INFINITY), f64::INFINITY);
}

#[test]
fn sanity_check_logf() {
    assert!(ln(-1.0_f32).is_nan());
    assert_abs_diff_eq!(ln(1.0_f32), 0.0);
    assert_abs_diff_eq!(ln(2.0_f32), core::f32::consts::LN_2);
    assert_abs_diff_eq!(ln(f32::MAX), 88.722_839);
    assert_eq!(ln(f32::INFINITY), f32::INFINITY);
}

#[test]
fn sanity_check_sqrt() {
    assert!(sqrt(-1.0_f64).is_nan());
    assert_abs_diff_eq!(sqrt(0.0_f64), 0.0);
    assert_abs_diff_eq!(sqrt(1.0_f64), 1.0);
    assert_abs_diff_eq!(sqrt(2.0_f64), 1.414_213_562_373_095_1);
    assert_abs_diff_eq!(sqrt(4.0_f64), 2.0);
    assert_abs_diff_eq!(sqrt(f64::MAX), 1.340_780_792_994_259_6e154);
    assert_eq!(sqrt(f64::INFINITY), f64::INFINITY);
}

#[test]
fn sanity_check_sqrtf() {
    assert!(sqrt(-1.0_f32).is_nan());
    assert_abs_diff_eq!(sqrt(0.0_f32), 0.0);
    assert_abs_diff_eq!(sqrt(1.0_f32), 1.0);
    assert_abs_diff_eq!(sqrt(2.0_f32), 1.414_213_5);
    assert_abs_diff_eq!(sqrt(4.0_f32), 2.0);
    assert_relative_eq!(sqrt(f32::MAX), 1.844_674_4e19);
    assert_eq!(sqrt(f32::INFINITY), f32::INFINITY);
}<|MERGE_RESOLUTION|>--- conflicted
+++ resolved
@@ -1,13 +1,7 @@
 //! This file contains unit tests for the internal functions in the `elementary` and `rational` modules.
 
-<<<<<<< HEAD
 use crate::generic_math::{ln, rational_function, sqrt};
-=======
-use super::{
-    elementary::{ln, lnf, sqrt, sqrtf},
-    rational::rational_function,
-};
->>>>>>> ff991e32
+
 use approx::{assert_abs_diff_eq, assert_relative_eq};
 
 #[test]
